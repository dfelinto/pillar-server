--- conflicted
+++ resolved
@@ -27,12 +27,7 @@
     # Storage is enabled (Pillar will automatically create and manage buckets)
     GCLOUD_APP_CREDENTIALS = os.environ.get(
         'GOOGLE_APPLICATION_CREDENTIALS', '/data/config/google_app.json')
-<<<<<<< HEAD
     GCLOUD_PROJECT = os.environ.get('GCLOUD_PROJECT', 'blender-cloud')
-
-=======
-    GCLOUD_PROJECT = ''
->>>>>>> e73e8ccc
 
     # Fill in only if we plan to sign our urls using a the CDN
     CDN_USE_URL_SIGNING = False
